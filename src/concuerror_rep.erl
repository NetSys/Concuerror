%%%----------------------------------------------------------------------
%%% Copyright (c) 2011, Alkis Gotovos <el3ctrologos@hotmail.com>,
%%%                     Maria Christakis <mchrista@softlab.ntua.gr>
%%%                 and Kostis Sagonas <kostis@cs.ntua.gr>.
%%% All rights reserved.
%%%
%%% This file is distributed under the Simplified BSD License.
%%% Details can be found in the LICENSE file.
%%%----------------------------------------------------------------------
%%% Authors     : Alkis Gotovos <el3ctrologos@hotmail.com>
%%%               Maria Christakis <mchrista@softlab.ntua.gr>
%%% Description : Replacement BIFs
%%%----------------------------------------------------------------------

-module(concuerror_rep).

-export([spawn_fun_wrapper/1,
         find_my_links/0]).

-export([rep_var/3, rep_apply/3, rep_send/2, rep_send/3]).

-export([rep_port_command/2, rep_port_command/3, rep_port_control/3]).

-export([rep_spawn/1, rep_spawn/3,
         rep_spawn_link/1, rep_spawn_link/3,
         rep_spawn_opt/2, rep_spawn_opt/4]).

-export([rep_link/1, rep_unlink/1,
         rep_spawn_monitor/1, rep_spawn_monitor/3,
         rep_process_flag/2]).

-export([rep_receive/3, rep_receive_block/0,
         rep_after_notify/0, rep_receive_notify/3,
         rep_receive_notify/1]).

-export([rep_ets_insert_new/2, rep_ets_lookup/2, rep_ets_select_delete/2,
         rep_ets_insert/2, rep_ets_delete/1, rep_ets_delete/2,
         rep_ets_match_object/2, rep_ets_match_object/3,
         rep_ets_info/1, rep_ets_info/2,
         rep_ets_match_delete/2, rep_ets_new/2, rep_ets_foldl/3]).

-export([rep_register/2,
         rep_is_process_alive/1,
         rep_unregister/1,
         rep_whereis/1]).

-export([rep_monitor/2, rep_demonitor/1, rep_demonitor/2]).

-export([rep_halt/0, rep_halt/1]).

-export([rep_start_timer/3, rep_send_after/3]).

-export([rep_exit/2]).

-export([rep_eunit/1]).

-export([debug_print/1, debug_print/2, debug_apply/3]).

-include("gen.hrl").

%%%----------------------------------------------------------------------
%%% Definitions and Types
%%%----------------------------------------------------------------------

%% Return the calling process' LID.
-define(LID_FROM_PID(Pid), concuerror_lid:from_pid(Pid)).

%% The destination of a `send' operation.
-type dest() :: pid() | port() | atom() | {atom(), node()}.

%% Callback function mapping.
%% TODO: Automatically generate this?
-define(INSTR_MOD_FUN,
        [{{erlang, demonitor, 1}, fun rep_demonitor/1},
         {{erlang, demonitor, 2}, fun rep_demonitor/2},
         {{erlang, exit, 2}, fun rep_exit/2},
         {{erlang, halt, 0}, fun rep_halt/0},
         {{erlang, halt, 1}, fun rep_halt/1},
         {{erlang, is_process_alive, 1}, fun rep_is_process_alive/1},
         {{erlang, link, 1}, fun rep_link/1},
         {{erlang, monitor, 2}, fun rep_monitor/2},
         {{erlang, process_flag, 2}, fun rep_process_flag/2},
         {{erlang, register, 2}, fun rep_register/2},
         {{erlang, send, 2}, fun rep_send/2},
         {{erlang, send, 3}, fun rep_send/3},
         {{erlang, send_after, 3}, fun rep_send_after/3},
         {{erlang, spawn, 1}, fun rep_spawn/1},
         {{erlang, spawn, 3}, fun rep_spawn/3},
         {{erlang, spawn_link, 1}, fun rep_spawn_link/1},
         {{erlang, spawn_link, 3}, fun rep_spawn_link/3},
         {{erlang, spawn_monitor, 1}, fun rep_spawn_monitor/1},
         {{erlang, spawn_monitor, 3}, fun rep_spawn_monitor/3},
         {{erlang, spawn_opt, 2}, fun rep_spawn_opt/2},
         {{erlang, spawn_opt, 4}, fun rep_spawn_opt/4},
         {{erlang, start_timer, 3}, fun rep_start_timer/3},
         {{erlang, unlink, 1}, fun rep_unlink/1},
         {{erlang, unregister, 1}, fun rep_unregister/1},
         {{erlang, whereis, 1}, fun rep_whereis/1},
         {{erlang, apply, 3}, fun rep_apply/3},
         {{ets, insert_new, 2}, fun rep_ets_insert_new/2},
         {{ets, lookup, 2}, fun rep_ets_lookup/2},
         {{ets, select_delete, 2}, fun rep_ets_select_delete/2},
         {{ets, insert, 2}, fun rep_ets_insert/2},
         {{ets, delete, 1}, fun rep_ets_delete/1},
         {{ets, delete, 2}, fun rep_ets_delete/2},
         {{ets, match_object, 2}, fun rep_ets_match_object/2},
         {{ets, match_object, 3}, fun rep_ets_match_object/3},
         {{ets, match_delete, 2}, fun rep_ets_match_delete/2},
         {{ets, new, 2}, fun rep_ets_new/2},
         {{ets, info, 1}, fun rep_ets_info/1},
         {{ets, info, 2}, fun rep_ets_info/2},
         {{ets, foldl, 3}, fun rep_ets_foldl/3}]).

%%%----------------------------------------------------------------------
%%% Callbacks
%%%----------------------------------------------------------------------

%% Handle Mod:Fun(Args) calls.
-spec rep_var(module(), atom(), [term()]) -> term().
rep_var(Mod, Fun, Args) ->
    check_unknown_process(),
    LenArgs = length(Args),
    Key = {Mod, Fun, LenArgs},
    case lists:keyfind(Key, 1, ?INSTR_MOD_FUN) of
        {Key, Callback} ->
            apply(Callback, Args);
        false ->
            %% Rename module
            RenameMod = concuerror_instr:check_module_name(Mod, Fun, LenArgs),
            apply(RenameMod, Fun, Args)
    end.

%% Handle apply/3
-spec rep_apply(module(), atom(), [term()]) -> term().
rep_apply(Mod, Fun, Args) ->
    rep_var(Mod, Fun, Args).

%% @spec: rep_demonitor(reference()) -> 'true'
%% @doc: Replacement for `demonitor/1'.
%%
%% Just yield before demonitoring.
-spec rep_demonitor(reference()) -> 'true'.
rep_demonitor(Ref) ->
    check_unknown_process(),
    concuerror_sched:notify(demonitor, concuerror_lid:lookup_ref_lid(Ref)),
    demonitor(Ref).

%% @spec: rep_demonitor(reference(), ['flush' | 'info']) -> 'true'
%% @doc: Replacement for `demonitor/2'.
%%
%% Just yield before demonitoring.
-spec rep_demonitor(reference(), ['flush' | 'info']) -> 'true'.
rep_demonitor(Ref, Opts) ->
    check_unknown_process(),
    concuerror_sched:notify(demonitor, concuerror_lid:lookup_ref_lid(Ref)),
    case lists:member(flush, Opts) of
        true ->
            receive
                {?INSTR_MSG, _, _, {_, Ref, _, _, _}} ->
                    true
            after 0 ->
                    true
            end;
        false ->
            true
    end,
    demonitor(Ref, Opts).

%% @spec: rep_halt() -> no_return()
%% @doc: Replacement for `halt/0'.
%%
%% Just send halt message and yield.
-spec rep_halt() -> no_return().
rep_halt() ->
    check_unknown_process(),
    concuerror_sched:notify(halt, empty).

%% @spec: rep_halt() -> no_return()
%% @doc: Replacement for `halt/1'.
%%
%% Just send halt message and yield.
-spec rep_halt(non_neg_integer() | string()) -> no_return().
rep_halt(Status) ->
    check_unknown_process(),
    concuerror_sched:notify(halt, Status).

%% @spec: rep_is_process_alive(pid()) -> boolean()
%% @doc: Replacement for `is_process_alive/1'.
-spec rep_is_process_alive(pid()) -> boolean().
rep_is_process_alive(Pid) ->
    check_unknown_process(),
    case ?LID_FROM_PID(Pid) of
        not_found -> ok;
        PLid -> concuerror_sched:notify(is_process_alive, PLid)
    end,
    is_process_alive(Pid).

%% @spec: rep_link(pid() | port()) -> 'true'
%% @doc: Replacement for `link/1'.
%%
%% Just yield before linking.
-spec rep_link(pid() | port()) -> 'true'.
rep_link(Pid) ->
    check_unknown_process(),
    case ?LID_FROM_PID(Pid) of
        not_found -> ok;
        PLid -> concuerror_sched:notify(link, PLid)
    end,
    link(Pid).

%% @spec: rep_monitor('process', pid() | {atom(), node()} | atom()) ->
%%                           reference()
%% @doc: Replacement for `monitor/2'.
%%
%% Just yield before monitoring.
-spec rep_monitor('process', pid() | {atom(), node()} | atom()) ->
            reference().
rep_monitor(Type, Item) ->
    check_unknown_process(),
    case ?LID_FROM_PID(find_pid(Item)) of
        not_found -> monitor(Type, Item);
        Lid ->
            concuerror_sched:notify(monitor, {Lid, unknown}),
            Ref = monitor(Type, Item),
            concuerror_sched:notify(monitor, {Lid, Ref}, prev),
            concuerror_sched:wait(),
            Ref
    end.

%% @spec: rep_process_flag('trap_exit', boolean()) -> boolean();
%%                        ('error_handler', atom()) -> atom();
%%                        ('min_heap_size', non_neg_integer()) ->
%%                                non_neg_integer();
%%                        ('min_bin_vheap_size', non_neg_integer()) ->
%%                                non_neg_integer();
%%                        ('priority', process_priority_level()) ->
%%                                process_priority_level();
%%                        ('save_calls', non_neg_integer()) ->
%%                                non_neg_integer();
%%                        ('sensitive', boolean()) -> boolean()
%% @doc: Replacement for `process_flag/2'.
%%
%% Just yield before altering the process flag.
-type process_priority_level() :: 'max' | 'high' | 'normal' | 'low'.
-spec rep_process_flag('trap_exit', boolean()) -> boolean();
                      ('error_handler', atom()) -> atom();
                      ('min_heap_size', non_neg_integer()) -> non_neg_integer();
                      ('min_bin_vheap_size', non_neg_integer()) ->
                              non_neg_integer();
                      ('priority', process_priority_level()) ->
                              process_priority_level();
                      ('save_calls', non_neg_integer()) -> non_neg_integer();
                      ('sensitive', boolean()) -> boolean().
rep_process_flag(trap_exit = Flag, Value) ->
    check_unknown_process(),
    {trap_exit, OldValue} = process_info(self(), trap_exit),
    case Value =:= OldValue of
        true -> ok;
        false ->
            PlannedLinks = find_my_links(),
            concuerror_sched:notify(process_flag, {Flag, Value, PlannedLinks}),
            Links = find_my_links(),
            concuerror_sched:notify(process_flag, {Flag, Value, Links}, prev)
    end,
    process_flag(Flag, Value);
rep_process_flag(Flag, Value) ->
    check_unknown_process(),
    process_flag(Flag, Value).

-spec find_my_links() -> [concuerror_lid:lid()].

find_my_links() ->
    PPid = self(),
    {links, AllPids} = process_info(PPid, links),
    AllLids = [?LID_FROM_PID(Pid) || Pid <- AllPids],
    [KnownLid || KnownLid <- AllLids, KnownLid =/= not_found].

%% @spec rep_receive(
%%          fun((term()) -> 'block' | 'continue'),
%%          integer() | 'infinity',
%%          integer() | 'infinity') -> 'ok'.
%% @doc: Function called right before a receive statement.
%%
%% If a matching message is found in the process' message queue, continue
%% to actual receive statement, else block and when unblocked do the same.
-spec rep_receive(
            fun((term()) -> 'block' | 'continue'),
            integer() | 'infinity',
            integer() | 'infinity') -> 'ok'.
rep_receive(Fun, HasTimeout, IgnoreTimeout) ->
    check_unknown_process(),
    rep_receive_loop(poll, Fun, HasTimeout, IgnoreTimeout).

-define(IGNORE_TIMEOUT(T, B), B =/= 'infinity' andalso T >= B).

rep_receive_loop(Act, Fun, HasTimeout, Bound) ->
    case Act of
        ok -> ok;
        poll ->
            {messages, Mailbox} = process_info(self(), messages),
            case rep_receive_match(Fun, Mailbox) of
                block ->
                    NewAct =
                        case HasTimeout of
                            infinity ->
                                concuerror_sched:notify('receive', blocked);
                            Timeout when ?IGNORE_TIMEOUT(Timeout, Bound) ->
                                concuerror_sched:notify('receive', blocked);
                            _ ->
                                NewFun =
                                    fun(Msg) ->
                                        case rep_receive_match(Fun, [Msg]) of
                                            block -> false;
                                            continue -> true
                                        end
                                    end,
                                Links = find_trappable_links(self()),
                                concuerror_sched:notify('after', {NewFun, Links})
                        end,
                    rep_receive_loop(NewAct, Fun, HasTimeout, Bound);
                continue ->
                    Tag =
                        case HasTimeout of
                            infinity ->
                                unblocked;
                            Timeout when ?IGNORE_TIMEOUT(Timeout, Bound) ->
                                unblocked;
                            _ -> had_after
                        end,
                    ok = concuerror_sched:notify('receive', Tag)
            end
    end.

find_trappable_links(Pid) ->
    try {trap_exit, true} = erlang:process_info(find_pid(Pid), trap_exit) of
        _ -> find_my_links()
    catch
        _:_ -> []
    end.

rep_receive_match(_Fun, []) ->
    block;
rep_receive_match(Fun, [H|T]) ->
    case Fun(H) of
        block -> rep_receive_match(Fun, T);
        continue -> continue
    end.

%% Blocks forever (used for 'receive after infinity -> ...' expressions).
-spec rep_receive_block() -> no_return().
rep_receive_block() ->
    Fun = fun(_Message) -> block end,
    rep_receive(Fun, infinity, infinity).

%% @spec rep_after_notify() -> 'ok'
%% @doc: Auxiliary function used in the `receive..after' statement
%% instrumentation.
%%
%% Called first thing after an `after' clause has been entered.
-spec rep_after_notify() -> 'ok'.
rep_after_notify() ->
    check_unknown_process(),
    concuerror_sched:notify('after', find_trappable_links(self()), prev),
    ok.

%% @spec rep_receive_notify(pid(), term()) -> 'ok'
%% @doc: Auxiliary function used in the `receive' statement instrumentation.
%%
%% Called first thing after a message has been received, to inform the scheduler
%% about the message received and the sender.
-spec rep_receive_notify(pid(), dict(), term()) -> 'ok'.
rep_receive_notify(From, CV, Msg) ->
    check_unknown_process(),
    concuerror_sched:notify('receive', {From, CV, Msg}, prev),
    ok.

%% @spec rep_receive_notify(term()) -> 'ok'
%% @doc: Auxiliary function used in the `receive' statement instrumentation.
%%
%% Similar to rep_receive/2, but used to handle 'EXIT' and 'DOWN' messages.
-spec rep_receive_notify(term()) -> no_return().
rep_receive_notify(_Msg) ->
    check_unknown_process(),
    %% XXX: Received uninstrumented message
    ok.

%% @spec rep_register(atom(), pid() | port()) -> 'true'
%% @doc: Replacement for `register/2'.
%%
%% Just yield after registering.
-spec rep_register(atom(), pid() | port()) -> 'true'.
rep_register(RegName, P) ->
    check_unknown_process(),
    case ?LID_FROM_PID(P) of
        not_found -> ok;
        PLid ->
            concuerror_sched:notify(register, {RegName, PLid})
    end,
    register(RegName, P).

%% @spec rep_send(dest(), term()) -> term()
%% @doc: Replacement for `send/2' (and the equivalent `!' operator).
%%
%% If the target has a registered LID then instrument the message
%% and yield after sending. Otherwise, send the original message
%% and continue without yielding.
-spec rep_send(dest(), term()) -> term().
rep_send(Dest, Msg) ->
    check_unknown_process(),
    send_center(Dest, Msg),
    Dest ! Msg.

%% @spec rep_send(dest(), term(), ['nosuspend' | 'noconnect']) ->
%%                      'ok' | 'nosuspend' | 'noconnect'
%% @doc: Replacement for `send/3'.
%%
%% For now, call erlang:send/3, but ignore options in internal handling.
-spec rep_send(dest(), term(), ['nosuspend' | 'noconnect']) ->
                      'ok' | 'nosuspend' | 'noconnect'.
rep_send(Dest, Msg, Opt) ->
    check_unknown_process(),
    send_center(Dest, Msg),
    erlang:send(Dest, Msg, Opt).

send_center(Dest, Msg) ->
    PlanLid = ?LID_FROM_PID(find_pid(Dest)),
    concuerror_sched:notify(send, {Dest, PlanLid, Msg}),
    SendLid = ?LID_FROM_PID(find_pid(Dest)),
    concuerror_sched:notify(send, {Dest, SendLid, Msg}, prev),
    ok.

%% @spec rep_spawn(function()) -> pid()
%% @doc: Replacement for `spawn/1'.
%%
%% The argument provided is the argument of the original spawn call.
%% Before spawned, the new process has to yield.
-spec rep_spawn(function()) -> pid().
rep_spawn(Fun) ->
    spawn_center(spawn, Fun).

spawn_center(Kind, Fun) ->
    check_unknown_process(),
    Spawner =
        case Kind of
            spawn -> fun spawn/1;
            spawn_link -> fun spawn_link/1;
            spawn_monitor -> fun spawn_monitor/1
        end,
    concuerror_sched:notify(Kind, unknown),
    Result = Spawner(fun() -> spawn_fun_wrapper(Fun) end),
    concuerror_sched:notify(Kind, Result, prev),
    %% Wait before using the PID to be sure that an LID is assigned
    concuerror_sched:wait(),
    Result.

-spec spawn_fun_wrapper(function()) -> term().
spawn_fun_wrapper(Fun) ->
    try
        concuerror_sched:wait(),
        Fun(),
        exit(normal)
    catch
        exit:normal ->
            MyInfo = find_my_info(),
            concuerror_sched:notify(exit, {normal, MyInfo}),
            MyRealInfo = find_my_info(),
            concuerror_sched:notify(exit, {normal, MyRealInfo}, prev);
        Class:Type ->
<<<<<<< HEAD
            concuerror_sched:notify(error,[Class,Type,erlang:get_stacktrace()]),
            case Class of
                error -> error(Type);
                throw -> throw(Type);
                exit  -> exit(Type)
            end
    end.
=======
            concuerror_sched:notify(error,[Class,Type,erlang:get_stacktrace()])
    end.                    
>>>>>>> d99f63b2

find_my_info() ->
    MyEts = find_my_ets_tables(),
    MyName = find_my_registered_name(),
    MyLinks = find_my_links(),
    {MyEts, MyName, MyLinks}.

find_my_ets_tables() ->
    Self = self(),
    MyTIDs = [TID || TID <- ets:all(), Self =:= ets:info(TID, owner)],
    Fold =
        fun(TID, {HeirsAcc, TablesAcc}) ->
            Survives =
                case ets:info(TID, heir) of
                    none -> false;
                    Self -> false;
                    Pid ->
                        case is_process_alive(Pid) of
                            false -> false;
                            true ->
                                case ?LID_FROM_PID(Pid) of
                                    not_found -> false;
                                    HeirLid0 -> {true, HeirLid0}
                                end
                        end
                end,
            case Survives of
                false ->
                    T =
                        {?LID_FROM_PID(TID),
                         case ets:info(TID, named_table) of
                             true -> {ok, ets:info(TID, name)};
                             false -> none
                         end},
                    {HeirsAcc, [T|TablesAcc]};
                {true, HeirLid} ->
                    {[HeirLid|HeirsAcc], TablesAcc}
            end
        end,
    lists:foldl(Fold, {[], []}, MyTIDs).

find_my_registered_name() ->
    case process_info(self(), registered_name) of
        [] -> none;
        {registered_name, Name} -> {ok, Name}
    end.

%% @spec rep_spawn(atom(), atom(), [term()]) -> pid()
%% @doc: Replacement for `spawn/3'.
%%
%% See `rep_spawn/1'.
-spec rep_spawn(atom(), atom(), [term()]) -> pid().
rep_spawn(Module, Function, Args) ->
    %% Rename module
    LenArgs = length(Args),
    NewModule = concuerror_instr:check_module_name(Module, Function, LenArgs),
    Fun = fun() -> apply(NewModule, Function, Args) end,
    rep_spawn(Fun).

%% @spec rep_spawn_link(function()) -> pid()
%% @doc: Replacement for `spawn_link/1'.
%%
%% Before spawned, the new process has to yield.
-spec rep_spawn_link(function()) -> pid().
rep_spawn_link(Fun) ->
    spawn_center(spawn_link, Fun).

%% @spec rep_spawn_link(atom(), atom(), [term()]) -> pid()
%% @doc: Replacement for `spawn_link/3'.
%%
%% See `rep_spawn_link/1'.
-spec rep_spawn_link(atom(), atom(), [term()]) -> pid().
rep_spawn_link(Module, Function, Args) ->
    %% Rename module
    LenArgs = length(Args),
    NewModule = concuerror_instr:check_module_name(Module, Function, LenArgs),
    Fun = fun() -> apply(NewModule, Function, Args) end,
    rep_spawn_link(Fun).

%% @spec rep_spawn_monitor(function()) -> {pid(), reference()}
%% @doc: Replacement for `spawn_monitor/1'.
%%
%% Before spawned, the new process has to yield.
-spec rep_spawn_monitor(function()) -> {pid(), reference()}.
rep_spawn_monitor(Fun) ->
    spawn_center(spawn_monitor, Fun).

%% @spec rep_spawn_monitor(atom(), atom(), [term()]) -> {pid(), reference()}
%% @doc: Replacement for `spawn_monitor/3'.
%%
%% See rep_spawn_monitor/1.
-spec rep_spawn_monitor(atom(), atom(), [term()]) -> {pid(), reference()}.
rep_spawn_monitor(Module, Function, Args) ->
    %% Rename module
    LenArgs = length(Args),
    NewModule = concuerror_instr:check_module_name(Module, Function, LenArgs),
    Fun = fun() -> apply(NewModule, Function, Args) end,
    rep_spawn_monitor(Fun).

%% @spec rep_spawn_opt(function(),
%%       ['link' | 'monitor' |
%%                   {'priority', process_priority_level()} |
%%        {'fullsweep_after', integer()} |
%%        {'min_heap_size', integer()} |
%%        {'min_bin_vheap_size', integer()}]) ->
%%       pid() | {pid(), reference()}
%% @doc: Replacement for `spawn_opt/2'.
%%
%% Before spawned, the new process has to yield.
-spec rep_spawn_opt(function(),
                    ['link' | 'monitor' |
                     {'priority', process_priority_level()} |
                     {'fullsweep_after', integer()} |
                     {'min_heap_size', integer()} |
                     {'min_bin_vheap_size', integer()}]) ->
                           pid() | {pid(), reference()}.
rep_spawn_opt(Fun, Opt) ->
    check_unknown_process(),
    concuerror_sched:notify(spawn_opt, unknown),
    Result = spawn_opt(fun() -> spawn_fun_wrapper(Fun) end, Opt),
    concuerror_sched:notify(spawn_opt, Result, prev),
    %% Wait before using the PID to be sure that an LID is assigned
    concuerror_sched:wait(),
    Result.

%% @spec rep_spawn_opt(atom(), atom(), [term()],
%%       ['link' | 'monitor' |
%%                   {'priority', process_priority_level()} |
%%        {'fullsweep_after', integer()} |
%%        {'min_heap_size', integer()} |
%%        {'min_bin_vheap_size', integer()}]) ->
%%       pid() | {pid(), reference()}
%% @doc: Replacement for `spawn_opt/4'.
%%
%% Before spawned, the new process has to yield.
-spec rep_spawn_opt(atom(), atom(), [term()],
                    ['link' | 'monitor' |
                     {'priority', process_priority_level()} |
                     {'fullsweep_after', integer()} |
                     {'min_heap_size', integer()} |
                     {'min_bin_vheap_size', integer()}]) ->
                           pid() | {pid(), reference()}.
rep_spawn_opt(Module, Function, Args, Opt) ->
    %% Rename module
    LenArgs = length(Args),
    NewModule = concuerror_instr:check_module_name(Module, Function, LenArgs),
    Fun = fun() -> apply(NewModule, Function, Args) end,
    rep_spawn_opt(Fun, Opt).

%% @spec: rep_start_timer(non_neg_integer(), pid() | atom(), term()) ->
%%                                                                  reference().
%% @doc: Replacement for `start_timer/3'.
%%
%% TODO: Currently it sends the message immediately and returns a random ref.
-spec rep_start_timer(non_neg_integer(), pid() | atom(), term()) -> reference().
rep_start_timer(Time, Dest, Msg) ->
    check_unknown_process(),
    Ref = make_ref(),
    case ets:lookup(?NT_OPTIONS, 'ignore_timeout') of
        [{'ignore_timeout', ITValue}] when ITValue =< Time ->
            %% Ignore this start_timer operation
            ok;
        _ ->
            concuerror_sched:notify(start_timer, {?LID_FROM_PID(Dest), Msg}),
            Dest ! {timeout, Ref, Msg},
            ok
    end,
    Ref.

%% @spec: rep_send_after(non_neg_integer(), pid() | atom(), term()) ->
%%                                                                 reference().
%% @doc: Replacement for `send_after/3'.
%%
%% TODO: Currently it sends the message immediately and returns a random ref.
-spec rep_send_after(non_neg_integer(), pid() | atom(), term()) -> reference().
rep_send_after(Time, Dest, Msg) ->
    check_unknown_process(),
    case ets:lookup(?NT_OPTIONS, 'ignore_timeout') of
        [{'ignore_timeout', ITValue}] when ITValue =< Time ->
            %% Ignore this send_after operation
            ok;
        _ ->
            concuerror_sched:notify(send_after, {?LID_FROM_PID(Dest), Msg}),
            Dest ! Msg,
            ok
    end,
    make_ref().

%% @spec: rep_exit(pid() | port(), term()) -> 'true'.
%% @doc: Replacement for `exit/2'.
-spec rep_exit(pid() | port(), term()) -> 'true'.
rep_exit(Pid, Reason) ->
    check_unknown_process(),
    concuerror_sched:notify(exit_2, {?LID_FROM_PID(Pid), Reason}),
    exit(Pid, Reason).

%% @spec: rep_unlink(pid() | port()) -> 'true'
%% @doc: Replacement for `unlink/1'.
%%
%% Just yield before unlinking.
-spec rep_unlink(pid() | port()) -> 'true'.
rep_unlink(Pid) ->
    check_unknown_process(),
    case ?LID_FROM_PID(Pid) of
        not_found -> ok;
        PLid -> concuerror_sched:notify(unlink, PLid)
    end,
    unlink(Pid).

%% @spec rep_unregister(atom()) -> 'true'
%% @doc: Replacement for `unregister/1'.
%%
%% Just yield before unregistering.
-spec rep_unregister(atom()) -> 'true'.
rep_unregister(RegName) ->
    check_unknown_process(),
    concuerror_sched:notify(unregister, RegName),
    unregister(RegName).

%% @spec rep_whereis(atom()) -> pid() | port() | 'undefined'
%% @doc: Replacement for `whereis/1'.
%%
%% Just yield before calling whereis/1.
-spec rep_whereis(atom()) -> pid() | port() | 'undefined'.
rep_whereis(RegName) ->
    check_unknown_process(),
    concuerror_sched:notify(whereis, {RegName, unknown}),
    R = whereis(RegName),
    Value =
        case R =:= undefined of
            true -> not_found;
            false -> ?LID_FROM_PID(R)
        end,
    concuerror_sched:notify(whereis, {RegName, Value}, prev),
    R.

%% @spec rep_port_command(port(), term()) -> term()
%% @doc: Replacement for `port_command/2'.
%%
%% Just yield before calling port_command/2.
-spec rep_port_command(port, term()) -> term().
rep_port_command(Port, Data) ->
    check_unknown_process(),
    concuerror_sched:notify(port_command, Port),
    port_command(Port, Data).

%% @spec rep_port_command(port(), term(), [force | nosuspend]) -> term()
%% @doc: Replacement for `port_command/3'.
%%
%% Just yield before calling port_command/3.
-spec rep_port_command(port, term(), [force | nosuspend]) -> term().
rep_port_command(Port, Data, OptionList) ->
    check_unknown_process(),
    concuerror_sched:notify(port_command, Port),
    port_command(Port, Data, OptionList).

%% @spec rep_port_control(port(), integer(), term()) -> term()
%% @doc: Replacement for `port_control/3'.
%%
%% Just yield before calling port_control/3.
-spec rep_port_control(port, integer(), term()) -> term().
rep_port_control(Port, Operation, Data) ->
    check_unknown_process(),
    concuerror_sched:notify(port_control, Port),
    port_control(Port, Operation, Data).


%%%----------------------------------------------------------------------
%%% ETS replacements
%%%----------------------------------------------------------------------
-type ets_new_option() :: ets_new_type() | ets_new_access() | named_table
                        | {keypos,integer()} | {heir,pid(),term()} | {heir,none}
                        | ets_new_tweaks().
-type ets_new_type()   :: set | ordered_set | bag | duplicate_bag.
-type ets_new_access() :: public | protected | private.
-type ets_new_tweaks() :: {write_concurrency,boolean()}
                        | {read_concurrency,boolean()} | compressed.

-spec rep_ets_new(atom(), [ets_new_option()]) -> ets:tab().
rep_ets_new(Name, Options) ->
    check_unknown_process(),
    concuerror_sched:notify(ets, {new, [unknown, Name, Options]}),
    try
        Tid = ets:new(Name, Options),
        concuerror_sched:notify(ets, {new, [Tid, Name, Options]}, prev),
        concuerror_sched:wait(),
        Tid
    catch
        _:_ ->
            %% Report a fake tid...
            concuerror_sched:notify(ets, {new, [-1, Name, Options]}, prev),
            concuerror_sched:wait(),
            %% And throw the error again...
            ets:new(Name, Options)
    end.

-spec rep_ets_insert(ets:tab(), tuple() | [tuple()]) -> true.
rep_ets_insert(Tab, Obj) ->
    check_unknown_process(),
    ets_insert_center(insert, Tab, Obj).

-spec rep_ets_insert_new(ets:tab(), tuple()|[tuple()]) -> boolean().
rep_ets_insert_new(Tab, Obj) ->
    check_unknown_process(),
    ets_insert_center(insert_new, Tab, Obj).

ets_insert_center(Type, Tab, Obj) ->
    KeyPos = ets:info(Tab, keypos),
    Lid = ?LID_FROM_PID(Tab),
    ConvObj =
        case is_tuple(Obj) of
            true -> [Obj];
            false -> Obj
        end,
    Keys = ordsets:from_list([element(KeyPos, O) || O <- ConvObj]),
    concuerror_sched:notify(ets, {Type, [Lid, Tab, Keys, KeyPos, ConvObj, true]}),
    Fun =
        case Type of
            insert -> fun ets:insert/2;
            insert_new -> fun ets:insert_new/2
        end,
    try
        Ret = Fun(Tab, Obj),
        Info = {Type, [Lid, Tab, Keys, KeyPos, ConvObj, Ret]},
        concuerror_sched:notify(ets, Info, prev),
        Ret
    catch
        _:_ ->
            %% Report a fake result...
            FailInfo = {Type, [Lid, Tab, Keys, KeyPos, ConvObj, false]},
            concuerror_sched:notify(ets, FailInfo, prev),
            %% And throw the error again...
            Fun(Tab, Obj)
    end.

-spec rep_ets_lookup(ets:tab(), term()) -> [tuple()].
rep_ets_lookup(Tab, Key) ->
    check_unknown_process(),
    Lid = ?LID_FROM_PID(Tab),
    concuerror_sched:notify(ets, {lookup, [Lid, Tab, Key]}),
    ets:lookup(Tab, Key).

-spec rep_ets_delete(ets:tab()) -> true.
rep_ets_delete(Tab) ->
    check_unknown_process(),
    concuerror_sched:notify(ets, {delete, [?LID_FROM_PID(Tab), Tab]}),
    ets:delete(Tab).

-spec rep_ets_delete(ets:tab(), term()) -> true.
rep_ets_delete(Tab, Key) ->
    check_unknown_process(),
    concuerror_sched:notify(ets, {delete, [?LID_FROM_PID(Tab), Tab, Key]}),
    ets:delete(Tab, Key).

-type match_spec()    :: [{match_pattern(), [term()], [term()]}].
-type match_pattern() :: atom() | tuple().
-spec rep_ets_select_delete(ets:tab(), match_spec()) -> non_neg_integer().
rep_ets_select_delete(Tab, MatchSpec) ->
    check_unknown_process(),
    concuerror_sched:notify(ets,
        {select_delete, [?LID_FROM_PID(Tab), Tab, MatchSpec]}),
    ets:select_delete(Tab, MatchSpec).

-spec rep_ets_match_delete(ets:tab(), match_pattern()) -> true.
rep_ets_match_delete(Tab, Pattern) ->
    check_unknown_process(),
    concuerror_sched:notify(ets,
        {match_delete, [?LID_FROM_PID(Tab), Tab, Pattern]}),
    ets:match_delete(Tab, Pattern).

-spec rep_ets_match_object(ets:tab(), tuple()) -> [tuple()].
rep_ets_match_object(Tab, Pattern) ->
    check_unknown_process(),
    concuerror_sched:notify(ets,
        {match_object, [?LID_FROM_PID(Tab), Tab, Pattern]}),
    ets:match_object(Tab, Pattern).

-spec rep_ets_match_object(ets:tab(), tuple(), integer()) ->
    {[[term()]],term()} | '$end_of_table'.
rep_ets_match_object(Tab, Pattern, Limit) ->
    check_unknown_process(),
    concuerror_sched:notify(ets,
        {match_object, [?LID_FROM_PID(Tab), Tab, Pattern, Limit]}),
    ets:match_object(Tab, Pattern, Limit).

-spec rep_ets_foldl(fun((term(), term()) -> term()), term(), ets:tab()) -> term().
rep_ets_foldl(Function, Acc, Tab) ->
    check_unknown_process(),
    concuerror_sched:notify(ets,
        {foldl, [?LID_FROM_PID(Tab), Function, Acc, Tab]}),
    ets:foldl(Function, Acc, Tab).

-spec rep_ets_info(ets:tab()) -> [{atom(), term()}] | undefined.
rep_ets_info(Tab) ->
    check_unknown_process(),
    concuerror_sched:notify(ets,
        {info, [?LID_FROM_PID(Tab), Tab]}),
    ets:info(Tab).

-spec rep_ets_info(ets:tab(), atom()) -> term() | undefined.
rep_ets_info(Tab, Item) ->
    check_unknown_process(),
    concuerror_sched:notify(ets,
        {info, [?LID_FROM_PID(Tab), Tab, Item]}),
    ets:info(Tab, Item).

%%%----------------------------------------------------------------------
%%% Helper functions
%%%----------------------------------------------------------------------

find_pid(Pid) when is_pid(Pid) ->
    Pid;
find_pid(Atom) when is_atom(Atom) ->
    whereis(Atom);
find_pid(Other) ->
    Other.

check_unknown_process() ->
    %% Check if an unknown (not registered)
    %% process is trying to run instrumented code.
    case ?LID_FROM_PID(self()) of
        not_found ->
            Trace = (catch error('Unregistered')),
            concuerror_log:internal("Unregistered process is trying "
                "to run instrumented code\n~p\n", [Trace]);
        _Else -> ok
    end.


%%%----------------------------------------------------------------------
%%% Run eunit tests using concuerror
%%%----------------------------------------------------------------------

-spec rep_eunit(module()) -> ok.
rep_eunit(Module) ->
    ReModule = concuerror_instr:check_module_name(Module,none,0),
    rep_apply(eunit, start, []),
    rep_apply(eunit, test, [[{module, ReModule}], [no_tty]]),
    rep_apply(eunit, stop, []).


%%%----------------------------------------------------------------------
%%% For debugging purposes
%%% This functions can be executed from inside
%%% instrumented code and will behave as expected
%%% by bypassing Concuerror's instrumenter and scheduler.
%%%----------------------------------------------------------------------

-spec debug_print(io:format()) -> true.
debug_print(Format) ->
    debug_print(Format, []).

-spec debug_print(io:format(), [term()]) -> true.
debug_print(Format, Data) ->
    G = group_leader(),
    InitPid = whereis(init),
    group_leader(InitPid, self()),
    io:format(Format, Data),
    group_leader(G, self()).

-spec debug_apply(module(), atom(), [term()]) -> term().
debug_apply(Mod, Fun, Args) ->
    apply(Mod, Fun, Args).<|MERGE_RESOLUTION|>--- conflicted
+++ resolved
@@ -466,18 +466,8 @@
             MyRealInfo = find_my_info(),
             concuerror_sched:notify(exit, {normal, MyRealInfo}, prev);
         Class:Type ->
-<<<<<<< HEAD
-            concuerror_sched:notify(error,[Class,Type,erlang:get_stacktrace()]),
-            case Class of
-                error -> error(Type);
-                throw -> throw(Type);
-                exit  -> exit(Type)
-            end
-    end.
-=======
             concuerror_sched:notify(error,[Class,Type,erlang:get_stacktrace()])
     end.                    
->>>>>>> d99f63b2
 
 find_my_info() ->
     MyEts = find_my_ets_tables(),
